namespace Iris.Core

open System

[<AutoOpen>]
module Constants =

  [<Literal>]
  let QUEUE_LENGTH_THRESHOLD = 100      // number messages in queus to trigger warning

  [<Literal>]
  let WEP_API_COMMAND = "/api/command"

  //  _____
  // |__  /_ __ ___   __ _
  //   / /| '_ ` _ \ / _` |
  //  / /_| | | | | | (_| |
  // /____|_| |_| |_|\__, |
  //                    |_|

  [<Literal>]
  let REQ_TIMEOUT = 500.0            // ms

  [<Literal>]
<<<<<<< HEAD
  let MCAST_ADDRESS = "224.0.0.6"

  [<Literal>]
  let MCAST_PORT = 5555us

  [<Literal>]
  let CLOCK_MCAST_ADDRESS = "224.0.0.7"

  [<Literal>]
  let CLOCK_MCAST_PORT = 6666us

  [<Literal>]
  let CLOCK_MCAST_PREFIX = "clock"

  [<Literal>]
=======
>>>>>>> a6ad4dbe
  let API_BACKEND_PREFIX = "apibackend"

  [<Literal>]
  let API_CLIENT_PREFIX = "apiclient"

  [<Literal>]
  let RAFT_BACKEND_PREFIX = "raftbackend"

  //  ____        __ _
  // |  _ \ __ _ / _| |_
  // | |_) / _` | |_| __|
  // |  _ < (_| |  _| |_
  // |_| \_\__,_|_|  \__|

  [<Literal>]
  let RAFT_DIRECTORY = ".raft"

  [<Literal>]
  let SNAPSHOT_FILENAME = "snapshot"

  [<Literal>]
  let RAFT_METADATA_FILENAME = "metadata"

  [<Literal>]
  let RAFT_LOGDATA_PATH = "logs"

  [<Literal>]
  let RAFT_ELECTION_TIMEOUT = 600       // see page 10 on timings in https://raft.github.io/raft.pdf

  [<Literal>]
  let RAFT_REQUEST_TIMEOUT = 100        // see ^

  [<Literal>]
  let RAFT_MAX_LOGDEPTH = 50

  [<Literal>]
  let RAFT_PERIODIC_INTERVAL = 400       // ms

  //  ___      _
  // |_ _|_ __(_)___
  //  | || '__| / __|
  //  | || |  | \__ \
  // |___|_|  |_|___/

  [<Literal>]
  let PROJECT_FILENAME = "project"

  [<Literal>]
  let ASSET_EXTENSION = ".yaml"

  [<Literal>]
  let ZEROCONF_TCP_SERVICE = "_iris._tcp"

  [<Literal>]
  let ZEROCONF_UDP_SERVICE = "_iris._udp"

  [<Literal>]
  let ZEROCONF_DOMAIN = "local."

  [<Literal>]
  let ZEROCONF_SERVICE_NAME = "Iris"

  //  ____        __             _ _
  // |  _ \  ___ / _| __ _ _   _| | |_ ___
  // | | | |/ _ \ |_ / _` | | | | | __/ __|
  // | |_| |  __/  _| (_| | |_| | | |_\__ \
  // |____/ \___|_|  \__,_|\__,_|_|\__|___/

  [<Literal>]
  let EMPTY = "<empty>"

  [<Literal>]
  let DEFAULT = "default"

  [<Literal>]
  let COMMAND_TIMEOUT = 5000

  [<Literal>]
  let WEB_WORKER_SCRIPT = "lib/worker.js"

  [<Literal>]
  let DEFAULT_IP = "0.0.0.0"

  [<Literal>]
  let DEFAULT_API_PORT = 5000us

  [<Literal>]
  let DEFAULT_API_CLIENT_PORT = 10000us

  [<Literal>]
  let DEFAULT_RAFT_PORT = 6000us

  [<Literal>]
  let DEFAULT_LOGFILE_NAME = "iris-log.txt"

  [<Literal>]
  let DEFAULT_WEB_PORT = 7000us

  [<Literal>]
  let DEFAULT_WEB_SOCKET_PORT = 8000us

  [<Literal>]
  let DEFAULT_GIT_PORT = 9000us

  [<Literal>]
  let DEFAULT_MCAST_ADDRESS = "224.0.0.2"

  [<Literal>]
  let DEFAULT_MCAST_PORT = 5555us

  [<Literal>]
  let ADMIN_USER_NAME = "admin"

  [<Literal>]
  let ADMIN_EMAIL = "admin@nsynk.de"

  [<Literal>]
  let ADMIN_FIRST_NAME = "Administrator"

  [<Literal>]
  let ADMIN_LAST_NAME = ""

  [<Literal>]
  let ADMIN_DEFAULT_PASSWORD = "Nsynk"

  [<Literal>]
  let ADMIN_DEFAULT_PASSWORD_HASH =
    // "Nsynk"
    "9305b34e6df2f0ee0a7aab083cb7c47761f4320cce0a0a6a35f6974c95483366"

  [<Literal>]
  let ADMIN_DEFAULT_SALT = "8d406594282be466e048de02505ebaec97943096"

  [<Literal>]
  let DEFAULT_ASSET_FILTER = ".tga .png .jpg"

  //     _                 _
  //    / \   ___ ___  ___| |_ ___
  //   / _ \ / __/ __|/ _ \ __/ __|
  //  / ___ \\__ \__ \  __/ |_\__ \
  // /_/   \_\___/___/\___|\__|___/

  [<Literal>]
  let USER_DIR = "users"

  [<Literal>]
  let CUE_DIR = "cues"

  [<Literal>]
  let CUELIST_DIR = "cuelists"

  [<Literal>]
  let PINGROUP_DIR = "pingroups"

  [<Literal>]
  let PINMAPPING_DIR = "pinmappings"

  [<Literal>]
  let CUEPLAYER_DIR = "players"

  [<Literal>]
  let PINWIDGET_DIR = "widgets"

  [<Literal>]
  let CUEPLAYER_GROUP_ID = "0f0f825d-ce36-41f1-8143-de40f7cf1144"

  [<Literal>]
  let PINWIDGET_GROUP_ID = "86b15b97-6769-4462-a17c-8c2d1a5309b4"

  let GLOBAL_ASSET_DIRS =
    [ USER_DIR
      CUE_DIR
      CUELIST_DIR
      PINGROUP_DIR
      PINMAPPING_DIR
      PINWIDGET_DIR
      CUEPLAYER_DIR ]

  //  __  __            _     _             ____             __ _
  // |  \/  | __ _  ___| |__ (_)_ __   ___ / ___|___  _ __  / _(_) __ _
  // | |\/| |/ _` |/ __| '_ \| | '_ \ / _ \ |   / _ \| '_ \| |_| |/ _` |
  // | |  | | (_| | (__| | | | | | | |  __/ |__| (_) | | | |  _| | (_| |
  // |_|  |_|\__,_|\___|_| |_|_|_| |_|\___|\____\___/|_| |_|_| |_|\__, |
  //                                                              |___/

  [<Literal>]
  let MACHINECONFIG_DEFAULT_PATH = "etc"

  [<Literal>]
  let MACHINECONFIG_NAME = "machinecfg"

  [<Literal>]
  let GITIGNORE = @"/.raft"

  [<Literal>]
  /// Intended to be a subdirectory of $HOME
  let MACHINECONFIG_DEFAULT_WORKSPACE_UNIX = "iris"

  [<Literal>]
  let MACHINECONFIG_DEFAULT_WORKSPACE_WINDOWS = "C:\Iris"

  [<Literal>]
  /// Intended to be a subdirectory of $HOME/iris
  let MACHINECONFIG_DEFAULT_ASSET_DIRECTORY_UNIX = "assets"

  [<Literal>]
  let MACHINECONFIG_DEFAULT_ASSET_DIRECTORY_WINDOWS = "C:\Iris\assets"

  //  _____            _                                      _
  // | ____|_ ____   _(_)_ __ ___  _ __  _ __ ___   ___ _ __ | |_
  // |  _| | '_ \ \ / / | '__/ _ \| '_ \| '_ ` _ \ / _ \ '_ \| __|
  // | |___| | | \ V /| | | | (_) | | | | | | | | |  __/ | | | |_
  // |_____|_| |_|\_/ |_|_|  \___/|_| |_|_| |_| |_|\___|_| |_|\__|

  [<Literal>]
  let IRIS_CLIENT_ID_ENV_VAR = "IRIS_CLIENT_ID"

  module ErrorMessages =
    [<Literal>]
    let PROJECT_NO_ACTIVE_CONFIG = "No active cluster configuration"

    [<Literal>]
    let PROJECT_MISSING_CLUSTER = "Missing active cluster configuration"

    [<Literal>]
    let PROJECT_MISSING_MEMBER = "Missing member"

    [<Literal>]
    let PROJECT_MEMBER_MISMATCH = "is different from Machine"<|MERGE_RESOLUTION|>--- conflicted
+++ resolved
@@ -22,24 +22,6 @@
   let REQ_TIMEOUT = 500.0            // ms
 
   [<Literal>]
-<<<<<<< HEAD
-  let MCAST_ADDRESS = "224.0.0.6"
-
-  [<Literal>]
-  let MCAST_PORT = 5555us
-
-  [<Literal>]
-  let CLOCK_MCAST_ADDRESS = "224.0.0.7"
-
-  [<Literal>]
-  let CLOCK_MCAST_PORT = 6666us
-
-  [<Literal>]
-  let CLOCK_MCAST_PREFIX = "clock"
-
-  [<Literal>]
-=======
->>>>>>> a6ad4dbe
   let API_BACKEND_PREFIX = "apibackend"
 
   [<Literal>]
