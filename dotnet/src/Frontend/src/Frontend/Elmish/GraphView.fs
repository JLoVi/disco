module Iris.Web.GraphView

open System
open System.Collections.Generic
open Fable.Import
open Fable.Helpers.React
open Fable.Helpers.React.Props
open Fable.Core
open Fable.Core.JsInterop
open Fable.PowerPack
open Elmish.React
open Iris.Core
open Iris.Web.Core
open Helpers
open State
open Types

let body dispatch (model: Model) =
  let pinGroups =
    match model.state with
    | Some state ->
      state.PinGroups
      |> PinGroupMap.unifiedPins
      |> PinGroupMap.byGroup
    | None -> Map.empty
  ul [Class "iris-graphview"] (
    pinGroups |> Seq.map (fun (KeyValue(gid, group)) ->
      li [Key (string gid)] [
        yield div [] [str (unwrap group.Name)]
        yield! group.Pins |> Seq.map (fun (KeyValue(pid, pin)) ->
          let updater =
            match pin.PinConfiguration with
            | PinConfiguration.Preset
            | PinConfiguration.Sink ->
              Some { new IUpdater with
                        member __.Update(_, index, value) =
                          Lib.updatePinValue(pin, index, value) }
            // Source pins are not editable
            | PinConfiguration.Source -> None
          com<PinView.PinView,_,_>
            { key = string pid
              pin = pin
              useRightClick = model.userConfig.useRightClick
              slices = None
<<<<<<< HEAD
              updater =
                Some { new IUpdater with
                          member __.Update(_, index, value) =
                            Lib.updatePinValue(pin, index, value) }
              onSelect = fun () -> pin |> Selected.Pin |> Msg.SelectElement |> dispatch
=======
              updater = updater
>>>>>>> 0b098489
              onDragStart = Some(fun el ->
                Drag.Pin pin |> Drag.start el) } [])
      ]) |> Seq.toList)

let createWidget (id: System.Guid) =
  { new IWidget with
    member __.Id = id
    member __.Name = Types.Widgets.GraphView
    member __.InitialLayout =
      { i = id; ``static`` = false
        x = 0; y = 0
        w = 8; h = 5
        minW = 2; maxW = 10
        minH = 2; maxH = 10 }
    member this.Render(dispatch, model) =
      lazyViewWith
        (fun m1 m2 ->
          match m1.state, m2.state with
          | Some s1, Some s2 ->
            equalsRef s1.PinGroups s2.PinGroups
          | None, None -> true
          | _ -> false)
        (widget id this.Name None body dispatch)
        model
  }<|MERGE_RESOLUTION|>--- conflicted
+++ resolved
@@ -42,15 +42,8 @@
               pin = pin
               useRightClick = model.userConfig.useRightClick
               slices = None
-<<<<<<< HEAD
-              updater =
-                Some { new IUpdater with
-                          member __.Update(_, index, value) =
-                            Lib.updatePinValue(pin, index, value) }
+              updater = updater
               onSelect = fun () -> pin |> Selected.Pin |> Msg.SelectElement |> dispatch
-=======
-              updater = updater
->>>>>>> 0b098489
               onDragStart = Some(fun el ->
                 Drag.Pin pin |> Drag.start el) } [])
       ]) |> Seq.toList)
