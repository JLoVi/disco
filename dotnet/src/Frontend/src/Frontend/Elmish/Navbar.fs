--- conflicted
+++ resolved
@@ -26,26 +26,9 @@
     |> Promise.bind Lib.createProject
     |> Promise.start
   | Options.loadProject ->
-<<<<<<< HEAD
-    promise {
-      let! info = makeModal dispatch LoadProjectModal None
-      let! err = Lib.loadProject(info.name, info.username, info.password, None, None)
-      match err with
-      | Some err ->
-        // Get project sites and machine config
-        let! sites = Lib.getProjectSites(info.name, info.username, info.password)
-        // Ask user to create or select a new config
-        let! site = makeModal dispatch ProjectConfigModal (Some sites)
-        // Try loading the project again with the site config
-        let! err2 = Lib.loadProject(info.name, info.username, info.password, Some (IrisId.Parse site), None)
-        err2 |> Option.iter (printfn "Error when loading site %s: %s" site)
-      | None -> ()
-    } |> Promise.start
-=======
     makeModal dispatch Modal.LoadProject
     |> Promise.bind (fun info -> State.loadProject dispatch info)
     |> Promise.start
->>>>>>> 94cb80df
   | Options.saveProject ->
     start Lib.saveProject "Project has been saved"
   | Options.unloadProject ->
