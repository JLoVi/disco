--- conflicted
+++ resolved
@@ -9,11 +9,7 @@
 open Iris.Raft
 open Iris.Zmq
 open Mono.Zeroconf
-<<<<<<< HEAD
-open Hopac
 open Disruptor
-=======
->>>>>>> 2fb19d3e
 
 type PipelineEvent<'t>() =
   let mutable cell: 't option = None
@@ -32,9 +28,6 @@
   abstract Start: unit -> Either<IrisError,unit>
   abstract Register: service:DiscoverableService -> IDisposable
 
-<<<<<<< HEAD
-  // ** DispatchStrategy
-=======
 // * IClock
 
 type IClock =
@@ -47,7 +40,6 @@
   abstract Frame: int64<frame>
 
 // * IGitServer
->>>>>>> 2fb19d3e
 
 type IGitServer =
   inherit IDisposable
