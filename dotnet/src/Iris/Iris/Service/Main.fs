﻿namespace Iris.Service

open Argu
open Iris.Core
open Iris.Service.CommandLine

[<AutoOpen>]
module Main =
  ////////////////////////////////////////
  //  __  __       _                    //
  // |  \/  | __ _(_)_ __               //
  // | |\/| |/ _` | | '_ \              //
  // | |  | | (_| | | | | |             //
  // |_|  |_|\__,_|_|_| |_|             //
  ////////////////////////////////////////

  [<EntryPoint>]
  let main args =
    let parsed =
      try
        parser.ParseCommandLine args
      with
        | exn ->
          exn.Message
          |> Error.asOther "Main"
          |> Error.exitWith

    validateOptions parsed

    let interactive = parsed.Contains <@ Interactive @>
    let web =
      match parsed.TryGetResult <@ Http @> with
      | Some basePath ->
        match bool.TryParse basePath with
        | true, false -> None
        | true, true -> Http.getDefaultBasePath() |> Some
        | false, _ -> System.IO.Path.GetFullPath basePath |> Some
      | None -> Http.getDefaultBasePath() |> Some

    let res =
      match parsed.GetResult <@ Cmd @>, parsed.TryGetResult <@ Dir @> with
<<<<<<< HEAD
      | Create,            _ -> createProject parsed
      | Start,      Some dir -> startService web interactive dir
      | Reset,      Some dir -> resetProject dir
      | Dump,       Some dir -> dumpDataDir dir
      | Add_User,   Some dir -> addUser dir
      | Add_Member, Some dir -> addMember dir
      | Setup,      Some dir -> setup (Some dir)
      | Setup,             _ -> setup None
      | Help,              _ -> help ()
=======
      | Create,       _ -> createProject parsed
      | Start, Some dir ->
        Option.iter (printfn "HttpServer will serve from %s") web
        startService web interactive dir
      | Reset, Some dir -> resetProject dir
      | Dump,  Some dir -> dumpDataDir dir
      | User,  Some dir -> addUser dir
      | Setup, Some dir -> setup (Some dir)
      | Setup,        _ -> setup None
      | Help,         _ -> help ()
>>>>>>> 724d5f36
      |  _ ->
        sprintf "Unexpected command line failure: %A" args
        |> Error.asParseError "Main"
        |> Either.fail

    res
    |> Error.orExit id
    |> ignore

    Error.exitWith OK<|MERGE_RESOLUTION|>--- conflicted
+++ resolved
@@ -39,7 +39,6 @@
 
     let res =
       match parsed.GetResult <@ Cmd @>, parsed.TryGetResult <@ Dir @> with
-<<<<<<< HEAD
       | Create,            _ -> createProject parsed
       | Start,      Some dir -> startService web interactive dir
       | Reset,      Some dir -> resetProject dir
@@ -49,18 +48,6 @@
       | Setup,      Some dir -> setup (Some dir)
       | Setup,             _ -> setup None
       | Help,              _ -> help ()
-=======
-      | Create,       _ -> createProject parsed
-      | Start, Some dir ->
-        Option.iter (printfn "HttpServer will serve from %s") web
-        startService web interactive dir
-      | Reset, Some dir -> resetProject dir
-      | Dump,  Some dir -> dumpDataDir dir
-      | User,  Some dir -> addUser dir
-      | Setup, Some dir -> setup (Some dir)
-      | Setup,        _ -> setup None
-      | Help,         _ -> help ()
->>>>>>> 724d5f36
       |  _ ->
         sprintf "Unexpected command line failure: %A" args
         |> Error.asParseError "Main"
