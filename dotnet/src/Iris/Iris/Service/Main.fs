﻿namespace Iris.Service

open Argu
open Iris.Core
open System
open System.Threading
open Iris.Raft
open Iris.Client
open Iris.Service
open Iris.Service.Interfaces
open Iris.Service.CommandLine

[<AutoOpen>]
module Main =
  (*
  ////////////////////////////////////////
  //  __  __       _                    //
  // |  \/  | __ _(_)_ __               //
  // | |\/| |/ _` | | '_ \              //
  // | |  | | (_| | | | | |             //
  // |_|  |_|\__,_|_|_| |_|             //
  ////////////////////////////////////////

  let (|Quit|_|) str =
    match str with
    | "quit" -> Some ()
    | _ -> None

  let (|Log|_|) (str: string) =
    if str.StartsWith "log " then
      str.Substring(3) |> Some
    else None

  let (|Append|_|) (str: string) =
    if str.StartsWith "append " then
      str.Substring(7) |> Some
    else None

  [<EntryPoint>]
  let main args =
    // Tracing.enable()

    let parsed =
      try
        parser.ParseCommandLine args
      with
        | exn ->
          exn.Message
          |> Error.asOther "Main"
          |> Error.exitWith

    validateOptions parsed

    let getBindIp() =
        match parsed.TryGetResult <@ Bind @> with
        | Some bindIp -> bindIp
        | None -> failwith "Please specify a valid IP address to bind Iris services with --bind argument"

    // Init machine config
    parsed.TryGetResult <@ Machine @>
    |> Option.map (filepath >> Path.getFullPath)
<<<<<<< HEAD
    |> MachineConfig.init (parsed.TryGetResult <@ Shift_Defaults @>)
=======
    |> MachineConfig.init getBindIp (parsed.TryGetResult <@ Shift_Defaults @>)
>>>>>>> d790e820
    |> Error.orExit ignore

    Thread.CurrentThread.GetApartmentState()
    |> printfn "Using Threading Model: %A"

    let threadCount = System.Environment.ProcessorCount * 2
    ThreadPool.SetMinThreads(threadCount,threadCount)
    |> fun result ->
      printfn "Setting Min. Threads in ThreadPool To %d %s"
        threadCount
        (if result then "Successful" else "Unsuccessful")

    let result =
      let machine = MachineConfig.get()

      let dir =
        parsed.TryGetResult <@ Project @>
        |> Option.map (fun projectName ->
          machine.WorkSpace </> filepath projectName)

      let frontend =
        parsed.TryGetResult <@ Frontend @>
        |> Option.map filepath

      Logger.initialize machine.MachineId

      match parsed.GetResult <@ Cmd @>, dir with
      | Create,            _ -> createProject parsed
      | Start,           dir -> startService dir frontend
      | Reset,      Some dir -> resetProject dir
      | Dump,       Some dir -> dumpDataDir dir
      | Add_User,   Some dir -> addUser dir
      | Add_Member, Some dir -> addMember dir
      | Help,              _ -> help ()
      |  _ ->
        sprintf "Unexpected command line failure: %A" args
        |> Error.asParseError "Main"
        |> Either.fail

    result |> Error.orExit ignore

    Error.exitWith IrisError.OK

  *)

  let (|Quit|_|) str =
    match str with
    | "quit" | "exit" -> Some ()
    | _ -> None

  let (|Log|_|) (str: string) =
    if str.StartsWith("log ") then
      str.Substring(3) |> Some
    else None

  let (|Append|_|) (str: string) =
    if str.StartsWith("append ") then
      str.Substring(6) |> Some
    else None

  [<EntryPoint>]
  let main args =
     use obs = Logger.subscribe Logger.stdout
     MachineConfig.init None |> ignore

     let machine = MachineConfig.get()

     match IrisNG.load args.[0] machine with
     | Right iris ->

       Console.addExitHandlers [ unbox iris ]

       let mutable run = true
       while run do
         match Console.ReadLine() with
         | Quit _  ->
           run <- false
           dispose iris
         | Log str ->
           Logger.create LogLevel.Debug "test" str
           |> IrisEvent.Log
           |> iris.Publish
         | Append str ->
           { Id = Id.Create(); Name = str; Slices = [||] }
           |> AddCue
           |> fun cmd -> (Id.Create(), cmd)
           |> SocketEvent.OnMessage
           |> IrisEvent.Socket
           |> iris.Publish
         | _ -> ()

     | Left error -> printf "error: %A" error

     0<|MERGE_RESOLUTION|>--- conflicted
+++ resolved
@@ -59,11 +59,7 @@
     // Init machine config
     parsed.TryGetResult <@ Machine @>
     |> Option.map (filepath >> Path.getFullPath)
-<<<<<<< HEAD
-    |> MachineConfig.init (parsed.TryGetResult <@ Shift_Defaults @>)
-=======
     |> MachineConfig.init getBindIp (parsed.TryGetResult <@ Shift_Defaults @>)
->>>>>>> d790e820
     |> Error.orExit ignore
 
     Thread.CurrentThread.GetApartmentState()
