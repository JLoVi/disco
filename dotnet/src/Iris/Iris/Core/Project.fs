--- conflicted
+++ resolved
@@ -2479,7 +2479,10 @@
 [<RequireQualifiedAccess>]
 module Project =
 
-<<<<<<< HEAD
+  // ** tag
+
+  let private tag (str: string) = String.format "Project.{0}" str
+
   // ** toFilePath
 
   let toFilePath (path: FilePath) =
@@ -2489,11 +2492,6 @@
 
   let ofFilePath (path: FilePath) =
     path |> unwrap |> filepath
-=======
-  // ** tag
-
-  let private tag (str: string) = String.format "Project.{0}" str
->>>>>>> 2fb19d3e
 
   // ** repository
 
